--- conflicted
+++ resolved
@@ -4,9 +4,4 @@
 matplotlib>=2.0.0
 vtk>=8.1.0
 nibabel
-<<<<<<< HEAD
-pandas
-nilearn
-=======
-nilearn
->>>>>>> ea4f6867
+nilearn